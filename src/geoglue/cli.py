"""geoglue command-lineOPER interface"""

import datetime
import tempfile
from pathlib import Path

from cdo import Cdo
import click
import xarray as xr
import warnings

from .types import Bbox
<<<<<<< HEAD
from .util import bbox_from_region, write_variables
=======
from .util import read_geotiff, write_variables
>>>>>>> 5b2f52ea
from .zonalstats import compute_config
from .config import (
    ResampleType,
    ShapefileConfig,
    ZonalStatsConfig,
    read_config,
)

warnings.filterwarnings(
    "ignore",
    message="Spatial reference system of input features does not exactly match",
    category=RuntimeWarning,
)


@click.group(context_settings={"help_option_names": ["-h", "--help"]})
@click.version_option(prog_name="geoglue")
@click.option(
    "-v", "--verbose", count=True, help="Increase verbosity (repeat for more)."
)
@click.pass_context
def cli(ctx: click.Context, verbose: int) -> None:
    """
    geoglue — geospatial data processing utilities
    """
    # store verbosity in context for downstream commands (if needed)
    ctx.obj = {"verbose": verbose}


@cli.command(
    "crop",
    help="""Crop raster data to region

    INPUT is input raster file. BOUNDS can be a bbox (minx,miny,maxx,maxy),
    a shapefile (.shp) or a raster (.tif) from which bounds are calculated.
""",
)
@click.argument("raster", type=click.Path(exists=True, dir_okay=False, readable=True))
@click.argument("bounds")
@click.option("--exact-bounds", is_flag=True, help="Do not crop to integer bounds")
@click.option(
    "--split/--no-split",
    default=True,
    help="Whether to split by variable (default=True)",
)
@click.option(
    "-o",
    "--output",
    type=click.Path(),
    help="Output path, derived from input raster if omitted",
)
@click.option(
    "-c", "--config", type=click.Path(exists=True, dir_okay=False, readable=True)
)
def crop(
    raster: str,
    bounds: str,
    exact_bounds: bool = False,
    split: bool = True,
    output: str | None = None,
    config: str | None = None,
) -> None:
    """
    geoglue crop <raster> <bbox> [--float-bounds]
    geoglue crop <config>
    """
    raster_p = Path(raster)
    src_rast = xr.open_dataset(raster)
    src_bbox = Bbox.from_xarray(src_rast)
    cfg = read_config(config)
    if bounds in cfg.region:
        # bounds is actually a region name, read that instead
        region = cfg.region[bounds]
        bbox = bbox_from_region(str(region.file), integer_bounds=not exact_bounds)
    else:
        bbox = bbox_from_region(bounds, integer_bounds=not exact_bounds)
    if not (src_bbox > bbox):
        print(f"ERROR: Source bbox {src_bbox} not larger than target bbox {bbox}")
        raise SystemExit(1)
    output_p = (
        Path(output)
        if output
        else raster_p.parent / (raster_p.stem + f".{bbox.safe_name}.nc")
    )
    src_rast = src_rast.sel(latitude=bbox.lat_slice, longitude=bbox.lon_slice)
    vars = list(src_rast.data_vars.keys())
    if len(vars) == 1:
        # only one variable, no need to split
        da = src_rast[vars[0]]
        da.to_netcdf(output_p)
        print(output_p)
    elif split:
        outputs = write_variables(src_rast, output_p)
        print("\n".join("crop " + str(o) for o in outputs))
    else:
        src_rast.to_netcdf(output_p)
        print(output_p)


@cli.command(
    "zonalstats",
    help="""Compute zonal statistics

    RASTER is the source raster that zonal statistics will be computed on.
    REGION specifies a region specified in geoglue configuration, or
    a <shapefile>::<primary_key>
""",
)
@click.argument(
    "raster",
    type=click.Path(exists=False, file_okay=True, dir_okay=False, readable=True),
)
@click.argument("region")
@click.option(
    "--operation", help="exactextract operation to run [default: (weighted_)mean]"
)
@click.option(
    "--weights",
    type=click.Path(exists=False, file_okay=True, dir_okay=False, readable=True),
    help="Path to a weights raster",
)
@click.option(
    "--resample",
    type=click.Choice(["remapdis", "remapbil", "off"], case_sensitive=True),
    default="off",
    show_default=True,
    help="Resampling strategy to apply when required",
)
@click.option(
    "-o",
    "--output",
    type=click.Path(),
    help="Output path, derived from input raster if omitted",
)
@click.option(
    "-c",
    "--config",
    type=click.Path(exists=True, dir_okay=False, readable=True),
    help="geoglue configuration",
)
def zonalstats(
    raster: str,
    region: str,
    operation: str | None = None,
    weights: str | None = None,
    resample: ResampleType = "off",
    output: str | None = None,
    config: str | None = None,
) -> None:
    gcfg = read_config(config)
    if resample not in ["remapbil", "remapdis", "off"]:
        raise ValueError("Unsupported method {resample=}")
    if "::" in region:
        shp = ShapefileConfig.from_str(region)
    else:  # try to find in geoglue config
        if region in gcfg.region:
            shp = gcfg.region[region]
        else:
            raise KeyError(
                f"{region=} not found in configuration and no specific path::id param passed"
            )

    raster_p = Path(raster)
    weights_p = Path(weights) if weights else None
    output_p = Path(output) if output else raster_p.parent / (raster_p.stem + ".zs.nc")
    if weights:
        op = (
            operation
            or "weighted_mean(coverage_weight=area_spherical_km2,default_weight=0)"
        )
    else:
        op = operation or "mean(coverage_weight=area_spherical_km2)"
    if weights and "weighted" not in op:
        print("WARN: Passed weights but operation is not weighted, prefixing!")
        op = "weighted_" + op
    op = gcfg.operation.get(op, op)
    print("config\t\toperation", op)

    cfg = ZonalStatsConfig(
        raster=raster_p,
        shapefile=shp.file,
        shapefile_id=shp.pk,
        output=output_p,
        operation=op,
        weights=weights_p,
        resample=resample,
    )
    try:
        cfg.check_exists()
    except FileNotFoundError as e:
        print(e)
        raise SystemExit(1)
    start_time = datetime.datetime.now(datetime.timezone.utc)
    print(f"zonalstats\tconf={gcfg.source} begin={start_time.isoformat()}")
    da = compute_config(cfg)
    nna = da.isnull().sum().item()
    da.to_netcdf(cfg.output)
    print(f"zonalstats\tNA={nna}", cfg)
    end_time = datetime.datetime.now(datetime.timezone.utc)
    print(
        f"zonalstats\tconf={gcfg.source} end={end_time.isoformat()} elapsed={(end_time - start_time).seconds}s"
    )


@cli.command("griddes", help="Show CDO grid description (griddes) for a file")
@click.argument("file", type=click.Path(exists=True, dir_okay=False, readable=True))
def griddes(file: Path):
    _cdo = Cdo()

    match Path(file).suffix:
        case ".nc":
            print("\n".join(_cdo.griddes(input=str(file))))
        case ".tif":
            da = read_geotiff(file)
            with tempfile.NamedTemporaryFile(prefix="geoglue-", suffix=".nc") as f:
                da.to_netcdf(f.name)
                print("\n".join(_cdo.griddes(input=str(f.name))))


def main(argv: list[str] | None = None) -> int:
    """Programmatic entrypoint returning an exit code."""
    try:
        cli.main(args=argv, prog_name="geoglue", standalone_mode=False)
        return 0
    except SystemExit as exc:
        # click raises SystemExit on --help or normal exits; propagate code
        if isinstance(exc.code, int):
            return exc.code
        return 0
    except click.ClickException as ce:
        click.echo(f"Error: {ce.format_message()}", err=True)
        return 2
    except KeyboardInterrupt:
        click.echo("Interrupted by user", err=True)
        return 130
    except Exception as exc:
        click.echo(f"Unexpected error: {type(exc).__name__}: {exc}", err=True)
        return 1


if __name__ == "__main__":
    raise SystemExit(main())<|MERGE_RESOLUTION|>--- conflicted
+++ resolved
@@ -10,11 +10,7 @@
 import warnings
 
 from .types import Bbox
-<<<<<<< HEAD
 from .util import bbox_from_region, write_variables
-=======
-from .util import read_geotiff, write_variables
->>>>>>> 5b2f52ea
 from .zonalstats import compute_config
 from .config import (
     ResampleType,
