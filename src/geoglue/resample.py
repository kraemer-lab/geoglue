import os
import tempfile
import warnings
from pathlib import Path
from typing import Literal
from collections.abc import Iterator
from contextlib import contextmanager

import cdo
import xarray as xr
from netCDF4 import Dataset

from .util import is_lonlat, sha256
from .types import Bbox, CdoGriddes

warnings.filterwarnings("ignore", category=FutureWarning, message=r".*MemoryRaster.*")

from .memoryraster import MemoryRaster  # noqa

WARN_BELOW_COVERAGE = 0.8


def resample(
    resampling: Literal["remapbil", "remapdis"],
    infile: str | Path,
    target: MemoryRaster | CdoGriddes,
    outfile: str | Path | None = None,
    skip_exists=True,
) -> Path:
    """Resamples input file to output file using CDO's resampling to a target raster grid

    Parameters
    ----------
    resampling
        Resampling type to use, must be one of `remapbil` or `remapdis`
    infile
        Input file to read
    target
        Target MemoryRaster whose grid to resample to, or a CdoGriddes
    outfile
        Output resampled file path, if not specified, generated from infile by
        affixing `.resampled` to the path
    skip_exists
        Whether to skip resampling if outfile exists (default=True)

    Returns
    -------
    Path
        Resampled dataset path
    """

    _cdo = cdo.Cdo()
    if isinstance(infile, str):
        infile = Path(infile)
    infile_hash = sha256(infile, prefix=True)
    raster_bbox = Bbox.from_xarray(xr.open_dataset(infile, decode_timedelta=True))
<<<<<<< HEAD
    if (coverage := raster_bbox.coverage_fraction(target.bbox)) == 0:
=======
    target_bbox = target.bbox if isinstance(target, MemoryRaster) else target.get_bbox()
    if (overlap := raster_bbox.overlap_fraction(target_bbox)) == 0:
>>>>>>> 92f6ee8f
        raise ValueError("No intersection between input raster and target")
    if coverage < WARN_BELOW_COVERAGE:
        warnings.warn(f"""
Insufficient overlap ({coverage:.1%}, expected {WARN_BELOW_COVERAGE:.0%}) between input raster
and target. CDO resample may result in (unintended) NA values in the output.
Consider using MemoryRaster.crop() or DataArray.sel() to match extents of input
raster and target raster; which should ideally only vary in grid cell size.

Raster bounds: {raster_bbox}
Target bounds: {target_bbox}
""")

    if not is_lonlat(infile):
        raise ValueError(
            "resample only supports lonlat grid, input file does not conform"
        )
    if (isinstance(target, MemoryRaster) and not target.is_lonlat) or (
        isinstance(target, CdoGriddes) and target.gridtype != "lonlat"
    ):
        raise ValueError("resample only supports lonlat grid, target does not conform")
    if outfile is None:
        outfile = infile.parent / f"{infile.stem}_{resampling}.nc"
    if Path(outfile).exists() and skip_exists:
        return Path(outfile)
    with tempfile.NamedTemporaryFile(suffix=".txt") as griddes:
        if isinstance(target, MemoryRaster):
            Path(griddes.name).write_text(str(target.griddes))
        else:
            Path(griddes.name).write_text(str(target))

        match resampling:
            case "remapbil":
                _cdo.remapbil(griddes.name, input=str(infile), output=str(outfile))
            case "remapdis":
                _cdo.remapdis(griddes.name, input=str(infile), output=str(outfile))
    # re-open file and add checksums of infile

    nc = Dataset(outfile, mode="a")
    nc.provenance = f"resample.infile={infile_hash} {infile}\n" + getattr(
        nc, "provenance", ""
    )
    nc.close()
    return Path(outfile)


@contextmanager
def resampled_dataset(
    resampling: Literal["remapbil", "remapdis"],
    data: str | Path | xr.Dataset,
    target: MemoryRaster,
) -> Iterator[xr.Dataset]:
    """Context manager version of :meth:`geoglue.resample.resample`.

    Parameters
    ----------
    resampling
        Resampling type to use, must be one of `remapbil` or `remapdis`
    data
        Input file to read or xarray dataset
    target
        Target MemoryRaster whose grid to resample to

    Yields
    ------
    xr.Dataset
        Resampled dataset

    Example
    -------
    >>> from geoglue.resample import resampled_dataset
    >>> from geoglue import MemoryRaster
    >>> pop = MemoryRaster.read("VNM_ppp_2000_1km_Aggregated_UNadj.tif")
    >>> with resampled_dataset("remapbil", "somefile.nc", pop) as ds:
    ...     print(ds)
    """
    if isinstance(data, xr.Dataset):
        # write to temporary file
        fd, data_path = tempfile.mkstemp(prefix="geoglue-", suffix=".nc")
        data.to_netcdf(data_path)  # type: ignore
        infile_istempfile = data_path, True
    else:
        infile_istempfile = Path(data), False

    with tempfile.NamedTemporaryFile(prefix="geoglue-", suffix=".nc") as f:
        resample(resampling, infile_istempfile[0], target, f.name, skip_exists=False)
        ds = xr.open_dataset(f.name, engine="netcdf4")
        yield ds

    if infile_istempfile[1]:  # clean up temporary file
        os.close(fd)  # type: ignore
        os.unlink(infile_istempfile[0])<|MERGE_RESOLUTION|>--- conflicted
+++ resolved
@@ -54,12 +54,8 @@
         infile = Path(infile)
     infile_hash = sha256(infile, prefix=True)
     raster_bbox = Bbox.from_xarray(xr.open_dataset(infile, decode_timedelta=True))
-<<<<<<< HEAD
+    target_bbox = target.bbox if isinstance(target, MemoryRaster) else target.get_bbox()
     if (coverage := raster_bbox.coverage_fraction(target.bbox)) == 0:
-=======
-    target_bbox = target.bbox if isinstance(target, MemoryRaster) else target.get_bbox()
-    if (overlap := raster_bbox.overlap_fraction(target_bbox)) == 0:
->>>>>>> 92f6ee8f
         raise ValueError("No intersection between input raster and target")
     if coverage < WARN_BELOW_COVERAGE:
         warnings.warn(f"""
